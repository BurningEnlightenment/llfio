--- conflicted
+++ resolved
@@ -1,10 +1,4 @@
 // Note the second line of this file must ALWAYS be the git SHA, third line ALWAYS the git SHA update time
-<<<<<<< HEAD
-#define LLFIO_PREVIOUS_COMMIT_REF    a86d9c001cc0471acefd1180f24a2fcf5097bbd2
-#define LLFIO_PREVIOUS_COMMIT_DATE   "2023-03-11 11:32:54 +00:00"
-#define LLFIO_PREVIOUS_COMMIT_UNIQUE a86d9c00
-=======
-#define LLFIO_PREVIOUS_COMMIT_REF    2ffad1a504c64d5c6d051ba48ab8642b6febf2b2
-#define LLFIO_PREVIOUS_COMMIT_DATE   "2023-03-02 16:37:09 +00:00"
-#define LLFIO_PREVIOUS_COMMIT_UNIQUE 2ffad1a5
->>>>>>> a86d9c00
+#define LLFIO_PREVIOUS_COMMIT_REF    9677d08e948d7f1b2b1fbf036405f861c91033f1
+#define LLFIO_PREVIOUS_COMMIT_DATE   "2023-03-13 20:07:39 +00:00"
+#define LLFIO_PREVIOUS_COMMIT_UNIQUE 9677d08e