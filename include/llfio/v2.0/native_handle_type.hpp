/* Wraps the platform specific i/o reference object
(C) 2016-2022 Niall Douglas <http://www.nedproductions.biz/> (8 commits)
File Created: March 2016


Licensed under the Apache License, Version 2.0 (the "License");
you may not use this file except in compliance with the License.
You may obtain a copy of the License in the accompanying file
Licence.txt or at

    http://www.apache.org/licenses/LICENSE-2.0

Unless required by applicable law or agreed to in writing, software
distributed under the License is distributed on an "AS IS" BASIS,
WITHOUT WARRANTIES OR CONDITIONS OF ANY KIND, either express or implied.
See the License for the specific language governing permissions and
limitations under the License.


Distributed under the Boost Software License, Version 1.0.
    (See accompanying file Licence.txt or copy at
          http://www.boost.org/LICENSE_1_0.txt)
*/

#ifndef LLFIO_CONFIG_HPP
#error You must include the master llfio.hpp, not individual header files directly
#endif
#include "config.hpp"

//! \file native_handle_type.hpp Provides native_handle_type

#ifndef LLFIO_NATIVE_HANDLE_TYPE_H
#define LLFIO_NATIVE_HANDLE_TYPE_H

LLFIO_V2_NAMESPACE_EXPORT_BEGIN

#pragma pack(push, 4)
/*! \struct native_handle_type
\brief A native handle type used for wrapping file descriptors, process ids or HANDLEs.
Unmanaged, wrap in a handle object to manage.
*/
struct native_handle_type  // NOLINT
{
  //! The type of handle.
  QUICKCPPLIB_BITFIELD_BEGIN_T(disposition, uint64_t){
  invalid = 0U,  //!< Invalid handle

  readable = 1U << 0U,     //!< Is readable
  writable = 1U << 1U,     //!< Is writable
  append_only = 1U << 2U,  //!< Is append only

  nonblocking = 1U << 4U,    //!< Requires additional synchronisation (Windows: `OVERLAPPED`; POSIX: `O_NONBLOCK`)
  seekable = 1U << 5U,       //!< Is seekable
  aligned_io = 1U << 6U,     //!< Requires sector aligned i/o (typically 512 or 4096)
  kernel_handle = 1U << 7U,  //!< Handle is a valid kernel handle

  file = 1U << 16U,         //!< Is a regular file
  directory = 1U << 17U,    //!< Is a directory
  symlink = 1U << 18U,      //!< Is a symlink
  pipe = 1U << 19U,         //!< Is a pipe
  socket = 1U << 20U,       //!< Is a socket
  multiplexer = 1U << 21U,  //!< Is a kqueue/epoll/iocp
  process = 1U << 22U,      //!< Is a child process
  section = 1U << 23U,      //!< Is a memory section
  allocation = 1U << 24U,   //!< Is a memory allocation
  path = 1U << 25U,         //!< Is a path
  tls_socket = 1U << 26U,   //!< Is a TLS socket
  http_socket = 1U << 27U,  //!< Is a HTTP or HTTPS socket

  _flags_bits = 0xffffULL << 32U,  //!< Used to pack in handle::flag to save space (16 bits, bits 32 - 47)

  is_pointer = 1ULL << 48U,    //!< when ptr is being used to point at something elsewhere
  is_alternate = 1ULL << 49U,  //!< when we refer to an alternate e.g. for byte_socket_handle this would be IPv6 instead of IPv4

  safety_barriers = 1ULL << 52U,  //!< Issue write reordering barriers at various points
  cache_metadata = 1ULL << 53U,   //!< Is serving metadata from the kernel cache
  cache_reads = 1ULL << 54U,      //!< Is serving reads from the kernel cache
  cache_writes = 1ULL << 55U,     //!< Is writing back from kernel cache rather than writing through
  cache_temporary = 1ULL << 56U,  //!< Writes are not flushed to storage quickly

<<<<<<< HEAD
=======
  _cache_bits = 0x1fULL << 52U,  //!< All the bits used to store kernel caching

>>>>>>> c2b5e6ab
  _is_connected = 1ULL << 60U,            // used by pipe_handle and byte_socket_handle on Windows to store connectedness
  _multiplexer_state_bit0 = 1ULL << 61U,  // per-handle state bits used by an i/o multiplexer
  _multiplexer_state_bit1 = 1ULL << 62U,  // per-handle state bits used by an i/o multiplexer
  _child_close_executed = 1ULL << 63U     // used to trap when vptr has become corrupted
  } QUICKCPPLIB_BITFIELD_END(disposition)

  union
  {
    intptr_t _init{-1};
    //! A POSIX file descriptor
    int fd;  // NOLINT
    //! A POSIX process identifier
    int pid;  // NOLINT
    //! A Windows HANDLE
    win::handle h;  // NOLINT
    //! A Windows SOCKET
    win::socket sock;
    //! A third party pointer
    void *ptr;
  };
  disposition behaviour{disposition::invalid};  //! The behaviour of the handle
  //! Constructs a default instance
  constexpr native_handle_type()
      : _init{-1}
  {
  }  // NOLINT
  ~native_handle_type() = default;
  //! Construct from a POSIX file descriptor
  constexpr native_handle_type(disposition _behaviour, int _fd) noexcept
      : fd(_fd)
      , behaviour(_behaviour)
  {
  }  // NOLINT
  //! Construct from a Windows HANDLE
  constexpr native_handle_type(disposition _behaviour, win::handle _h) noexcept
      : h(_h)
      , behaviour(_behaviour)
  {
  }  // NOLINT

  //! Copy construct
  native_handle_type(const native_handle_type &) = default;
  //! Move construct
  constexpr native_handle_type(native_handle_type &&o) noexcept  // NOLINT
      : _init(o._init)
      , behaviour(o.behaviour)
  {
    o.behaviour = disposition();
    o._init = -1;
  }
  //! Copy assign
  native_handle_type &operator=(const native_handle_type &) = default;
  //! Move assign
  constexpr native_handle_type &operator=(native_handle_type &&o) noexcept
  {
    if(this == &o)
    {
      return *this;
    }
    _init = o._init;
    behaviour = o.behaviour;
    o.behaviour = disposition();
    o._init = -1;
    return *this;
  }
  //! Swaps with another instance
  void swap(native_handle_type &o) noexcept
  {
    std::swap(_init, o._init);
    std::swap(behaviour, o.behaviour);
  }

  //! True if valid
  explicit constexpr operator bool() const noexcept { return is_valid(); }
  //! True if invalid
  constexpr bool operator!() const noexcept { return !is_valid(); }

  //! True if equal
  constexpr bool operator==(const native_handle_type &o) const noexcept { return behaviour == o.behaviour && _init == o._init; }
  //! True if unequal
  constexpr bool operator!=(const native_handle_type &o) const noexcept { return behaviour != o.behaviour || _init != o._init; }

  //! True if the handle is valid
  constexpr bool is_valid() const noexcept { return _init != -1 && static_cast<uint64_t>(behaviour & ~disposition::_flags_bits) != 0; }

  //! True if the handle is readable
  constexpr bool is_readable() const noexcept { return (behaviour & disposition::readable) ? true : false; }
  //! True if the handle is writable
  constexpr bool is_writable() const noexcept { return (behaviour & disposition::writable) ? true : false; }
  //! True if the handle is append only
  constexpr bool is_append_only() const noexcept { return (behaviour & disposition::append_only) ? true : false; }

  //! True if nonblocking
  constexpr bool is_nonblocking() const noexcept { return (behaviour & disposition::nonblocking) ? true : false; }
  //! True if seekable
  constexpr bool is_seekable() const noexcept { return (behaviour & disposition::seekable) ? true : false; }
  //! True if requires aligned i/o
  constexpr bool requires_aligned_io() const noexcept { return (behaviour & disposition::aligned_io) ? true : false; }
  //! True if handle is a valid kernel handle
  constexpr bool is_kernel_handle() const noexcept { return (behaviour & disposition::kernel_handle) ? true : false; }

  //! True if a regular file or device
  constexpr bool is_regular() const noexcept { return (behaviour & disposition::file) ? true : false; }
  //! True if a directory
  constexpr bool is_directory() const noexcept { return (behaviour & disposition::directory) ? true : false; }
  //! True if a symlink
  constexpr bool is_symlink() const noexcept { return (behaviour & disposition::symlink) ? true : false; }
  //! True if a pipe
  constexpr bool is_pipe() const noexcept { return (behaviour & disposition::pipe) ? true : false; }
  //! True if a socket
  constexpr bool is_socket() const noexcept { return (behaviour & disposition::socket) ? true : false; }
  //! True if a multiplexer like BSD kqueues, Linux epoll or Windows IOCP
  constexpr bool is_multiplexer() const noexcept { return (behaviour & disposition::multiplexer) ? true : false; }
  //! True if a process
  constexpr bool is_process() const noexcept { return (behaviour & disposition::process) ? true : false; }
  //! True if a memory section
  constexpr bool is_section() const noexcept { return (behaviour & disposition::section) ? true : false; }
  //! True if a memory allocation
  constexpr bool is_allocation() const noexcept { return (behaviour & disposition::allocation) ? true : false; }
  //! True if a path or a directory
  constexpr bool is_path() const noexcept { return (behaviour & disposition::path) ? true : false; }
  //! True if a TLS socket
  constexpr bool is_tls_socket() const noexcept { return (behaviour & disposition::tls_socket) ? true : false; }
  //! True if a HTTP socket
  constexpr bool is_http_socket() const noexcept { return (behaviour & disposition::http_socket) ? true : false; }

  //! True if a third party pointer
  constexpr bool is_third_party_pointer() const noexcept { return (behaviour & disposition::is_pointer) ? true : false; }
};
static_assert((sizeof(void *) == 4 && sizeof(native_handle_type) == 12) || (sizeof(void *) == 8 && sizeof(native_handle_type) == 16),
              "native_handle_type is not 12 or 16 bytes in size!");
// Not trivially copyable, as has non-trivial move.
static_assert(std::is_trivially_destructible<native_handle_type>::value, "native_handle_type is not trivially destructible!");
static_assert(std::is_trivially_copy_constructible<native_handle_type>::value, "native_handle_type is not trivially copy constructible!");
static_assert(std::is_trivially_copy_assignable<native_handle_type>::value, "native_handle_type is not trivially copy assignable!");

#pragma pack(pop)

LLFIO_V2_NAMESPACE_END


#endif<|MERGE_RESOLUTION|>--- conflicted
+++ resolved
@@ -78,11 +78,8 @@
   cache_writes = 1ULL << 55U,     //!< Is writing back from kernel cache rather than writing through
   cache_temporary = 1ULL << 56U,  //!< Writes are not flushed to storage quickly
 
-<<<<<<< HEAD
-=======
   _cache_bits = 0x1fULL << 52U,  //!< All the bits used to store kernel caching
 
->>>>>>> c2b5e6ab
   _is_connected = 1ULL << 60U,            // used by pipe_handle and byte_socket_handle on Windows to store connectedness
   _multiplexer_state_bit0 = 1ULL << 61U,  // per-handle state bits used by an i/o multiplexer
   _multiplexer_state_bit1 = 1ULL << 62U,  // per-handle state bits used by an i/o multiplexer
